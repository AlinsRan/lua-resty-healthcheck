--------------------------------------------------------------------------
-- Healthcheck library for OpenResty.
--
-- Some notes on the usage of this library:
--
-- - Each target will have 4 counters, 1 success counter and 3 failure
-- counters ('http', 'tcp', and 'timeout'). Any failure will _only_ reset the
-- success counter, but a success will reset _all three_ failure counters.
--
-- - All targets are uniquely identified by their IP address and port number
-- combination, most functions take those as arguments.
--
-- - All keys in the SHM will be namespaced by the healthchecker name as
-- provided to the `new` function. Hence no collissions will occur on shm-keys
-- as long as the `name` is unique.
--
-- - Active healthchecks will be synchronized across workers, such that only
-- a single active healthcheck runs.
--
-- - Events will be raised in every worker, see [lua-resty-worker-events](https://github.com/Kong/lua-resty-worker-events)
-- for details.
--
-- @copyright 2017-2020 Kong Inc.
-- @author Hisham Muhammad, Thijs Schreijer
-- @license Apache 2.0

local bit = require("bit")
local cjson = require("cjson.safe").new()
local resty_timer = require("resty.timer")
local ssl = require("ngx.ssl")
local worker_events = require("resty.worker.events")
-- local resty_lock = require("resty.lock") -- required later in the file"

local ERR = ngx.ERR
local WARN = ngx.WARN
local DEBUG = ngx.DEBUG
local ngx_log = ngx.log
local re_find = ngx.re.find
local ngx_worker_exiting = ngx.worker.exiting
local get_phase = ngx.get_phase

local tostring = tostring
local ipairs = ipairs
<<<<<<< HEAD
local pcall = pcall
local type = type
local assert = assert

=======
require("table.nkeys")
local cjson = require("cjson.safe").new()
>>>>>>> 4bcf4885
local table_remove = table.remove
local table_concat = table.concat
local string_format = string.format

local new_tab
local nkeys
local is_array

do
  local ok

  ok, new_tab = pcall(require, "table.new")
  if not ok then
    new_tab = function () return {} end
  end

  -- OpenResty branch of LuaJIT New API
  ok, nkeys = pcall(require, "table.nkeys")
  if not ok then
    nkeys = function (tab)
      local count = 0
      for _, v in pairs(tab) do
        if v ~= nil then
          count = count + 1
        end
      end
      return count
    end
  end

  ok, is_array = pcall(require, "table.isarray")
  if not ok then
    is_array = function(t)
      for k in pairs(t) do
          if type(k) ~= "number" or math.floor(k) ~= k then
            return false
          end
      end
      return true
    end
  end
end

-- constants
local EVENT_SOURCE_PREFIX = "lua-resty-healthcheck"
local LOG_PREFIX = "[healthcheck] "
local SHM_PREFIX = "lua-resty-healthcheck:"
local EMPTY = setmetatable({},{
    __newindex = function()
      error("the EMPTY table is read only, check your code!", 2)
    end
  })


-- Counters: a 32-bit shm integer can hold up to four 8-bit counters.
local CTR_SUCCESS = 0x00000001
local CTR_HTTP    = 0x00000100
local CTR_TCP     = 0x00010000
local CTR_TIMEOUT = 0x01000000

local MASK_FAILURE = 0xffffff00
local MASK_SUCCESS = 0x000000ff

local COUNTER_NAMES = {
  [CTR_SUCCESS] = "SUCCESS",
  [CTR_HTTP]    = "HTTP",
  [CTR_TCP]     = "TCP",
  [CTR_TIMEOUT] = "TIMEOUT",
}

--- The list of potential events generated.
-- The `checker.EVENT_SOURCE` field can be used to subscribe to the events, see the
-- example below. Each of the events will get a table passed containing
-- the target details `ip`, `port`, and `hostname`.
-- See [lua-resty-worker-events](https://github.com/Kong/lua-resty-worker-events).
-- @field remove Event raised when a target is removed from the checker.
-- @field healthy This event is raised when the target status changed to
-- healthy (and when a target is added as `healthy`).
-- @field unhealthy This event is raised when the target status changed to
-- unhealthy (and when a target is added as `unhealthy`).
-- @field mostly_healthy This event is raised when the target status is
-- still healthy but it started to receive "unhealthy" updates via active or
-- passive checks.
-- @field mostly_unhealthy This event is raised when the target status is
-- still unhealthy but it started to receive "healthy" updates via active or
-- passive checks.
-- @table checker.events
-- @usage -- Register for all events from `my_checker`
-- local event_callback = function(target, event, source, source_PID)
--   local t = target.ip .. ":" .. target.port .." by name '" ..
--             target.hostname .. "' ")
--
--   if event == my_checker.events.remove then
--     print(t .. "has been removed")
--   elseif event == my_checker.events.healthy then
--     print(t .. "is now healthy")
--   elseif event == my_checker.events.unhealthy then
--     print(t .. "is now unhealthy")
--   end
-- end
--
-- worker_events.register(event_callback, my_checker.EVENT_SOURCE)
local EVENTS = setmetatable({}, {
  __index = function(self, key)
    error(("'%s' is not a valid event name"):format(tostring(key)))
  end
})
for _, event in ipairs({
  "remove",
  "healthy",
  "unhealthy",
  "mostly_healthy",
  "mostly_unhealthy",
  "clear",
}) do
  EVENTS[event] = event
end

local INTERNAL_STATES = {}
for i, key in ipairs({
  "healthy",
  "unhealthy",
  "mostly_healthy",
  "mostly_unhealthy",
}) do
  INTERNAL_STATES[i] = key
  INTERNAL_STATES[key] = i
end

-- Some color for demo purposes
local use_color = false
local id = function(x) return x end
local worker_color = use_color and function(str) return ("\027["..tostring(31 + ngx.worker.pid() % 5).."m"..str.."\027[0m") end or id

-- Debug function
local function dump(...) print(require("pl.pretty").write({...})) end -- luacheck: ignore 211

-- cache timers in "init", "init_worker" phases so we use only a single timer
-- and do not run the risk of exhausting them for large sets
-- see https://github.com/Kong/lua-resty-healthcheck/issues/40
-- Below we'll temporarily use a patched version of ngx.timer.at, until we're
-- past the init and init_worker phases, after which we'll return to the regular
-- ngx.timer.at implementation
local ngx_timer_at do
  local callback_list = {}

  local function handler(premature)
    if premature then
      return
    end

    local list = callback_list
    callback_list = {}

    for _, args in ipairs(list) do
      local ok, err = pcall(args[1], ngx_worker_exiting(), unpack(args, 2, args.n))
      if not ok then
        ngx_log(ERR, "timer failure: ", err)
      end
    end
  end

  ngx_timer_at = function(...)
    local phase = get_phase()
    if phase ~= "init" and phase ~= "init_worker" then
      -- we're past init/init_worker, so replace this temp function with the
      -- real-deal again, so from here on we run regular timers.
      ngx_timer_at = ngx.timer.at
      return ngx.timer.at(...)
    end

    local n = #callback_list
    callback_list[n+1] = { n = select("#", ...), ... }
    if n == 0 then
      -- first one, so schedule the actual timer
      return ngx.timer.at(0, handler)
    end
    return true
  end

end


local run_locked
do
  -- resty_lock is restricted to this scope in order to keep sensitive
  -- lock-handling code separate separate from all other business logic
  --
  -- If you need to use resty_lock in a way that is not covered by the
  -- `run_locked` helper function defined below, it's strongly-advised to
  -- define it fully within this scope unless you have a very good reason
  --
  -- (see https://github.com/Kong/lua-resty-healthcheck/pull/112)
  local resty_lock = require "resty.lock"

  local yieldable = {
    rewrite = true,
    access  = true,
    content = true,
    timer   = true,
  }

  local function run_in_timer(premature, fn, ...)
    if not premature then
      fn(...)
    end
  end

  local function schedule(fn, ...)
    return ngx_timer_at(0, run_in_timer, fn, ...)
  end

  -- timeout when yieldable
  local timeout = 5

  -- resty.lock consumes these options immediately, so this table can be reused
  local opts = {
    exptime = 10,      -- timeout after which lock is released anyway
    timeout = timeout, -- max wait time to acquire lock
  }

  ---
  -- Acquire a lock and run a function
  --
  -- The function call itself is wrapped with `pcall` to protect against
  -- exception.
  --
  -- This function exhibits some special behavior when called during a
  -- non-yieldable phase such as `init_worker` or `log`:
  --
  -- 1. The lock timeout is set to 0 to ensure that `resty.lock` does not
  --    attempt to sleep/yield
  -- 2. If acquiring the lock fails due to a timeout, `run_locked`
  --    (this function) is re-scheduled to run in a timer. In this case,
  --    the function returns `"scheduled"` instead of the return value of
  --    the locked function
  --
  -- @param self The checker object
  -- @param key the key/identifier to acquire a lock for
  -- @param fn The function to execute
  -- @param ... arguments that will be passed to fn
  -- @return The results of the function; or nil and an error message
  -- in case it fails locking.
  function run_locked(self, key, fn, ...)
    -- we're extra extra extra defensive in this code path
    local typ = type(key)
     -- XXX is a number key ever expected?
    assert(typ == "string" or typ == "number",
           "unexpected lock key type: " .. typ)
    key = tostring(key)

    -- first aqcuire a lock or conditionally re-schedule ourselves in a timer
    local lock
    do
      local yield = yieldable[get_phase()]

      if yield then
        opts.timeout = timeout
      else
        -- if yielding is not possible in the current phase, use a zero timeout
        -- so that resty.lock will return `nil, "timeout"` immediately instead of
        -- calling ngx.sleep()
        opts.timeout = 0
      end

      local err
      lock, err = resty_lock:new(self.shm_name, opts)
      if not lock then
        return nil, "failed creating lock for '" .. key .. "', " .. err
      end

      local elapsed
      elapsed, err = lock:lock(key)

      if not elapsed and err == "timeout" and not yield then
        -- yielding is not possible in the current phase, so retry in a timer
        local ok, terr = schedule(run_locked, self, key, fn, ...)
        if not ok then
          return nil, terr
        end

        return "scheduled"

      elseif not elapsed then
        return nil, "failed acquiring lock for '" .. key .. "', " .. err
      end
    end

    local pok, perr, res = pcall(fn, ...)

    local ok, err = lock:unlock()
    if not ok then
      self:log(ERR, "failed unlocking '", key, "', ", err)
    end

    if not pok then
      return nil, perr
    else
      return perr, res
    end
  end
end



local _M = {}


-- TODO: improve serialization speed
-- serialize a table to a string
local function serialize(t)
  return cjson.encode(t)
end


-- deserialize a string to a table
local function deserialize(s)
  return cjson.decode(s)
end


local function key_for(key_prefix, ip, port, hostname)
  return string_format("%s:%s:%s%s", key_prefix, ip, port, hostname and ":" .. hostname or "")
end


local deepcopy
do
    local function _deepcopy(orig, copied)
        -- prevent infinite loop when a field refers its parent
        copied[orig] = true
        -- If the array-like table contains nil in the middle,
        -- the len might be smaller than the expected.
        -- But it doesn't affect the correctness.
        local len = #orig
        local copy = table.new(len, table.nkeys(orig) - len)
        for orig_key, orig_value in pairs(orig) do
            if type(orig_value) == "table" and not copied[orig_value] then
                copy[orig_key] = _deepcopy(orig_value, copied)
            else
                copy[orig_key] = orig_value
            end
        end

        local mt = getmetatable(orig)
        if mt ~= nil then
            setmetatable(copy, mt)
        end

        return copy
    end


    local copied_recorder = {}

    function deepcopy(orig)
        local orig_type = type(orig)
        if orig_type ~= 'table' then
            return orig
        end

        local res = _deepcopy(orig, copied_recorder)
        table.clear(copied_recorder)
        return res
    end
end


local checker = {}


------------------------------------------------------------------------------
-- Node management.
-- @section node-management
------------------------------------------------------------------------------


-- @return the target list from the shm, an empty table if not found, or
-- `nil + error` upon a failure
local function fetch_target_list(self)
  local target_list, err = self.shm:get(self.TARGET_LIST)
  if err then
    return nil, "failed to fetch target_list from shm: " .. err
  end

  return target_list and deserialize(target_list) or {}
end


local function with_target_list(self, fn)
  local targets, err = fetch_target_list(self)
  if not targets then
    return nil, err
  end

  -- this is only ever called in the context of `run_locked`,
  -- so no pcall needed
  return fn(targets)
end


--- Run the given function holding a lock on the target list.
-- @param self The checker object
-- @param fn The function to execute
-- @return The results of the function; "scheduled" if the function was
--   scheduled in a timer, or nil and an error message in case of failure
local function locking_target_list(self, fn)
  local ok, err = run_locked(self, self.TARGET_LIST_LOCK, with_target_list, self, fn)

  if ok == "scheduled" then
    self:log(DEBUG, "target_list function re-scheduled in timer")
  end

  return ok, err
end


--- Get a target
local function get_target(self, ip, port, hostname)
  hostname = hostname or ip
  return ((self.targets[ip] or EMPTY)[port] or EMPTY)[hostname]
end

--- Add a target to the healthchecker.
-- When the ip + port + hostname combination already exists, it will simply
-- return success (without updating `is_healthy` status).
--
-- *NOTE*: in non-yieldable contexts, this will be executed async.
-- @param ip IP address of the target to check.
-- @param port the port to check against.
-- @param hostname (optional) hostname to set as the host header in the HTTP
-- probe request
-- @param is_healthy (optional) a boolean value indicating the initial state,
-- default is `true`.
-- @param hostheader (optional) a value to use for the Host header on
-- active healthchecks.
-- @return `true` on success, or `nil + error` on failure.
function checker:add_target(ip, port, hostname, is_healthy, hostheader)
  ip = tostring(assert(ip, "no ip address provided"))
  port = assert(tonumber(port), "no port number provided")
  if is_healthy == nil then
    is_healthy = true
  end

  local internal_health = is_healthy and "healthy" or "unhealthy"

  local ok, err = locking_target_list(self, function(target_list)

    -- check whether we already have this target
    for _, target in ipairs(target_list) do
      if target.ip == ip and target.port == port and target.hostname == hostname then
        self:log(DEBUG, "adding an existing target: ", hostname or "", " ", ip,
                ":", port, " (ignoring)")
        return false
      end
    end

    -- we first add the internal health, and only then the updated list.
    -- this prevents a state where a target is in the list, but does not
    -- have a key in the shm.
    local ok, err = self.shm:set(key_for(self.TARGET_STATE, ip, port, hostname),
                                 INTERNAL_STATES[internal_health])
    if not ok then
      self:log(ERR, "failed to set initial health status in shm: ", err)
    end

    -- target does not exist, go add it
    target_list[#target_list + 1] = {
      ip = ip,
      port = port,
      hostname = hostname,
      hostheader = hostheader,
    }
    target_list = serialize(target_list)

    ok, err = self.shm:set(self.TARGET_LIST, target_list)
    if not ok then
      return nil, "failed to store target_list in shm: " .. err
    end

    -- raise event for our newly added target
    self:raise_event(self.events[internal_health], ip, port, hostname)

    return true
  end)

  if ok == false then
    -- the target already existed, no event, but still success
    return true
  end

  return ok, err

end


-- Remove health status entries from an individual target from shm
-- @param self The checker object
-- @param ip IP address of the target being checked.
-- @param port the port being checked against.
-- @param hostname hostname of the target being checked.
local function clear_target_data_from_shm(self, ip, port, hostname)
    local ok, err = self.shm:set(key_for(self.TARGET_STATE, ip, port, hostname), nil)
    if not ok then
      self:log(ERR, "failed to remove health status from shm: ", err)
    end
    ok, err = self.shm:set(key_for(self.TARGET_COUNTER, ip, port, hostname), nil)
    if not ok then
      self:log(ERR, "failed to clear health counter from shm: ", err)
    end
end


--- Remove a target from the healthchecker.
-- The target not existing is not considered an error.
--
-- *NOTE*: in non-yieldable contexts, this will be executed async.
-- @param ip IP address of the target being checked.
-- @param port the port being checked against.
-- @param hostname (optional) hostname of the target being checked.
-- @return `true` on success, or `nil + error` on failure.
function checker:remove_target(ip, port, hostname)
  ip   = tostring(assert(ip, "no ip address provided"))
  port = assert(tonumber(port), "no port number provided")

  return locking_target_list(self, function(target_list)

    -- find the target
    local target_found
    for i, target in ipairs(target_list) do
      if target.ip == ip and target.port == port and target.hostname == hostname then
        target_found = target
        table_remove(target_list, i)
        break
      end
    end

    if not target_found then
      return true
    end

    -- go update the shm
    target_list = serialize(target_list)

    -- we first write the updated list, and only then remove the health
    -- status; this prevents race conditions when a healthchecker gets the
    -- initial state from the shm
    local ok, err = self.shm:set(self.TARGET_LIST, target_list)
    if not ok then
      return nil, "failed to store target_list in shm: " .. err
    end

    clear_target_data_from_shm(self, ip, port, hostname)

    -- raise event for our removed target
    self:raise_event(self.events.remove, ip, port, hostname)

    return true
  end)
end


--- Clear all healthcheck data.
--
-- *NOTE*: in non-yieldable contexts, this will be executed async.
-- @return `true` on success, or `nil + error` on failure.
function checker:clear()

  return locking_target_list(self, function(target_list)

    local old_target_list = target_list

    -- go update the shm
    target_list = serialize({})

    local ok, err = self.shm:set(self.TARGET_LIST, target_list)
    if not ok then
      return nil, "failed to store target_list in shm: " .. err
    end

    -- remove all individual statuses
    for _, target in ipairs(old_target_list) do
      local ip, port, hostname = target.ip, target.port, target.hostname
      clear_target_data_from_shm(self, ip, port, hostname)
    end

    self.targets = {}

    -- raise event for our removed target
    self:raise_event(self.events.clear)

    return true
  end)
end


--- Get the current status of the target.
-- @param ip IP address of the target being checked.
-- @param port the port being checked against.
-- @param hostname the hostname of the target being checked.
-- @return `true` if healthy, `false` if unhealthy, or `nil + error` on failure.
function checker:get_target_status(ip, port, hostname)

  local target = get_target(self, ip, port, hostname)
  if not target then
    return nil, "target not found"
  end
  return target.internal_health == "healthy"
      or target.internal_health == "mostly_healthy"

end


------------------------------------------------------------------------------
-- Health management.
-- Functions that allow reporting of failures/successes for passive checks.
-- @section health-management
------------------------------------------------------------------------------


-- Run the given function holding a lock on the target.
-- @param self The checker object
-- @param ip Target IP
-- @param port Target port
-- @param hostname Target hostname
-- @param fn The function to execute
-- @return The results of the function; or "scheduled" in case it fails locking and
-- will retry asynchronously; or nil+err in case it fails to retry.
local function locking_target(self, ip, port, hostname, fn)
  local key = key_for(self.TARGET_LOCK, ip, port, hostname)

  local ok, err = run_locked(self, key, fn)

  if ok == "scheduled" then
    self:log(DEBUG, "target function for ", key, " was re-scheduled")
  end

  return ok, err
end


-- Extract the value of the counter at `idx` from multi-counter `multictr`.
-- @param multictr A 32-bit multi-counter holding 4 values.
-- @param idx The shift index specifying which counter to get.
-- @return The 8-bit value extracted from the 32-bit multi-counter.
local function ctr_get(multictr, idx)
   return bit.band(multictr / idx, 0xff)
end


-- Increment the healthy or unhealthy counter. If the threshold of occurrences
-- is reached, it changes the status of the target in the shm and posts an
-- event.
--
-- *NOTE*: in non-yieldable contexts, this will be executed async.
-- @param self The checker object
-- @param health_report "healthy" for the success counter that drives a target
-- towards the healthy state; "unhealthy" for the failure counter.
-- @param ip Target IP
-- @param port Target port
-- @param hostname Target hostname
-- @param limit the limit after which target status is changed
-- @param ctr_type the counter to increment, see CTR_xxx constants
-- @return True if succeeded, or nil and an error message.
local function incr_counter(self, health_report, ip, port, hostname, limit, ctr_type)

  -- fail fast on counters that are disabled by configuration
  if limit == 0 then
    return true
  end

  port = tonumber(port)
  local target = get_target(self, ip, port, hostname)
  if not target then
    -- sync issue: warn, but return success
    self:log(WARN, "trying to increment a target that is not in the list: ",
    hostname and "(" .. hostname .. ") " or "", ip, ":", port)
    return true
  end

  local current_health = target.internal_health
  if health_report == current_health then
    -- No need to count successes when internal health is fully "healthy"
    -- or failures when internal health is fully "unhealthy"
    return true
  end

  return locking_target(self, ip, port, hostname, function()
    local counter_key = key_for(self.TARGET_COUNTER, ip, port, hostname)
    local multictr, err = self.shm:incr(counter_key, ctr_type, 0)
    if err then
      return nil, err
    end

    local ctr = ctr_get(multictr, ctr_type)

    self:log(WARN, health_report, " ", COUNTER_NAMES[ctr_type],
                   " increment (", ctr, "/", limit, ") for '", hostname or "",
                   "(", ip, ":", port, ")'")

    local new_multictr
    if ctr_type == CTR_SUCCESS then
      new_multictr = bit.band(multictr, MASK_SUCCESS)
    else
      new_multictr = bit.band(multictr, MASK_FAILURE)
    end

    if new_multictr ~= multictr then
      self.shm:set(counter_key, new_multictr)
    end

    local new_health
    if ctr >= limit then
      new_health = health_report
    elseif current_health == "healthy" and bit.band(new_multictr, MASK_FAILURE) > 0 then
      new_health = "mostly_healthy"
    elseif current_health == "unhealthy" and bit.band(new_multictr, MASK_SUCCESS) > 0 then
      new_health = "mostly_unhealthy"
    end

    if new_health and new_health ~= current_health then
      local state_key = key_for(self.TARGET_STATE, ip, port, hostname)
      self.shm:set(state_key, INTERNAL_STATES[new_health])
      self:raise_event(self.events[new_health], ip, port, hostname)
    end

    return true

  end)

end


--- Report a health failure.
-- Reports a health failure which will count against the number of occurrences
-- required to make a target "fall". The type of healthchecker,
-- "tcp" or "http" (see `new`) determines against which counter the occurence goes.
-- If `unhealthy.tcp_failures` (for TCP failures) or `unhealthy.http_failures`
-- is set to zero in the configuration, this function is a no-op
-- and returns `true`.
--
-- *NOTE*: in non-yieldable contexts, this will be executed async.
-- @param ip IP address of the target being checked.
-- @param port the port being checked against.
-- @param hostname (optional) hostname of the target being checked.
-- @param check (optional) the type of check, either "passive" or "active", default "passive".
-- @return `true` on success, or `nil + error` on failure.
function checker:report_failure(ip, port, hostname, check)

  local checks = self.checks[check or "passive"]
  local limit, ctr_type
  if self.checks[check or "passive"].type == "tcp" then
    limit = checks.unhealthy.tcp_failures
    ctr_type = CTR_TCP
  else
    limit = checks.unhealthy.http_failures
    ctr_type = CTR_HTTP
  end

  return incr_counter(self, "unhealthy", ip, port, hostname, limit, ctr_type)

end


--- Report a health success.
-- Reports a health success which will count against the number of occurrences
-- required to make a target "rise".
-- If `healthy.successes` is set to zero in the configuration,
-- this function is a no-op and returns `true`.
--
-- *NOTE*: in non-yieldable contexts, this will be executed async.
-- @param ip IP address of the target being checked.
-- @param port the port being checked against.
-- @param hostname (optional) hostname of the target being checked.
-- @param check (optional) the type of check, either "passive" or "active", default "passive".
-- @return `true` on success, or `nil + error` on failure.
function checker:report_success(ip, port, hostname, check)

  local limit = self.checks[check or "passive"].healthy.successes

  return incr_counter(self, "healthy", ip, port, hostname, limit, CTR_SUCCESS)

end


--- Report a http response code.
-- How the code is interpreted is based on the configuration for healthy and
-- unhealthy statuses. If it is in neither strategy, it will be ignored.
-- If `healthy.successes` (for healthy HTTP status codes)
-- or `unhealthy.http_failures` (fur unhealthy HTTP status codes)
-- is set to zero in the configuration, this function is a no-op
-- and returns `true`.
--
-- *NOTE*: in non-yieldable contexts, this will be executed async.
-- @param ip IP address of the target being checked.
-- @param port the port being checked against.
-- @param hostname (optional) hostname of the target being checked.
-- @param http_status the http statuscode, or nil to report an invalid http response.
-- @param check (optional) the type of check, either "passive" or "active", default "passive".
-- @return `true` on success, `nil` if the status was ignored (not in active or
-- passive health check lists) or `nil + error` on failure.
function checker:report_http_status(ip, port, hostname, http_status, check)
  http_status = tonumber(http_status) or 0

  local checks = self.checks[check or "passive"]

  local status_type, limit, ctr
  if checks.healthy.http_statuses[http_status] then
    status_type = "healthy"
    limit = checks.healthy.successes
    ctr = CTR_SUCCESS
  elseif checks.unhealthy.http_statuses[http_status]
      or http_status == 0 then
    status_type = "unhealthy"
    limit = checks.unhealthy.http_failures
    ctr = CTR_HTTP
  else
    return
  end

  return incr_counter(self, status_type, ip, port, hostname, limit, ctr)

end

--- Report a failure on TCP level.
-- If `unhealthy.tcp_failures` is set to zero in the configuration,
-- this function is a no-op and returns `true`.
--
-- *NOTE*: in non-yieldable contexts, this will be executed async.
-- @param ip IP address of the target being checked.
-- @param port the port being checked against.
-- @param hostname hostname of the target being checked.
-- @param operation The socket operation that failed:
-- "connect", "send" or "receive".
-- TODO check what kind of information we get from the OpenResty layer
-- in order to tell these error conditions apart
-- https://github.com/openresty/lua-resty-core/blob/master/lib/ngx/balancer.md#get_last_failure
-- @param check (optional) the type of check, either "passive" or "active", default "passive".
-- @return `true` on success, or `nil + error` on failure.
function checker:report_tcp_failure(ip, port, hostname, operation, check)

  local limit = self.checks[check or "passive"].unhealthy.tcp_failures

  -- TODO what do we do with the `operation` information
  return incr_counter(self, "unhealthy", ip, port, hostname, limit, CTR_TCP)

end


--- Report a timeout failure.
-- If `unhealthy.timeouts` is set to zero in the configuration,
-- this function is a no-op and returns `true`.
--
-- *NOTE*: in non-yieldable contexts, this will be executed async.
-- @param ip IP address of the target being checked.
-- @param port the port being checked against.
-- @param hostname (optional) hostname of the target being checked.
-- @param check (optional) the type of check, either "passive" or "active", default "passive".
-- @return `true` on success, or `nil + error` on failure.
function checker:report_timeout(ip, port, hostname, check)

  local limit = self.checks[check or "passive"].unhealthy.timeouts

  return incr_counter(self, "unhealthy", ip, port, hostname, limit, CTR_TIMEOUT)

end


--- Sets the current status of all targets with the given hostname and port.
--
-- *NOTE*: in non-yieldable contexts, this will be executed async.
-- @param hostname hostname being checked.
-- @param port the port being checked against
-- @param is_healthy boolean: `true` for healthy, `false` for unhealthy
-- @return `true` on success, or `nil + error` on failure.
function checker:set_all_target_statuses_for_hostname(hostname, port, is_healthy)
  assert(type(hostname) == "string", "no hostname provided")
  port = assert(tonumber(port), "no port number provided")
  assert(type(is_healthy) == "boolean")

  local all_ok = true
  local errs = {}
  for _, target in ipairs(self.targets) do
    if target.port == port and target.hostname == hostname then
      local ok, err = self:set_target_status(target.ip, port, hostname, is_healthy)
      if not ok then
        all_ok = nil
        table.insert(errs, err)
      end
    end
  end

  return all_ok, #errs > 0 and table_concat(errs, "; ") or nil
end


--- Sets the current status of the target.
-- This will set the status and clear its counters.
--
-- *NOTE*: in non-yieldable contexts, this will be executed async.
-- @param ip IP address of the target being checked
-- @param port the port being checked against
-- @param hostname (optional) hostname of the target being checked.
-- @param is_healthy boolean: `true` for healthy, `false` for unhealthy
-- @return `true` on success, or `nil + error` on failure
function checker:set_target_status(ip, port, hostname, is_healthy)
  ip   = tostring(assert(ip, "no ip address provided"))
  port = assert(tonumber(port), "no port number provided")
  assert(type(is_healthy) == "boolean")

  local health_report = is_healthy and "healthy" or "unhealthy"

  local target = get_target(self, ip, port, hostname)
  if not target then
    -- sync issue: warn, but return success
    self:log(WARN, "trying to set status for a target that is not in the list: ", ip, ":", port)
    return true
  end

  local counter_key = key_for(self.TARGET_COUNTER, ip, port, hostname)
  local state_key = key_for(self.TARGET_STATE, ip, port, hostname)

  local ok, err = locking_target(self, ip, port, hostname, function()

    local _, err = self.shm:set(counter_key, 0)
    if err then
      return nil, err
    end

    self.shm:set(state_key, INTERNAL_STATES[health_report])
    if err then
      return nil, err
    end

    self:raise_event(self.events[health_report], ip, port, hostname)

    return true

  end)

  if ok then
    self:log(WARN, health_report, " forced for ", hostname, " ", ip, ":", port)
  end
  return ok, err
end


-- Introspection function for testing
local function test_get_counter(self, ip, port, hostname)
  return locking_target(self, ip, port, hostname, function()
    local counter = self.shm:get(key_for(self.TARGET_COUNTER, ip, port, hostname))
    local internal_health = (get_target(self, ip, port, hostname) or EMPTY).internal_health
    return counter, internal_health
  end)
end


--============================================================================
-- Healthcheck runner
--============================================================================


-- Runs a single healthcheck probe
function checker:run_single_check(ip, port, hostname, hostheader)

  local sock, err = ngx.socket.tcp()
  if not sock then
    self:log(ERR, "failed to create stream socket: ", err)
    return
  end

  sock:settimeout(self.checks.active.timeout * 1000)

  local ok
  ok, err = sock:connect(ip, port)
  if not ok then
    if err == "timeout" then
      sock:close()  -- timeout errors do not close the socket.
      return self:report_timeout(ip, port, hostname, "active")
    end
    return self:report_tcp_failure(ip, port, hostname, "connect", "active")
  end

  if self.checks.active.type == "tcp" then
    sock:close()
    return self:report_success(ip, port, hostname, "active")
  end

  if self.checks.active.type == "https" then
    local https_sni, session, err
    https_sni = self.checks.active.https_sni or hostheader or hostname
    if self.ssl_cert and self.ssl_key then
      ok, err = sock:setclientcert(self.ssl_cert, self.ssl_key)

      if not ok then
        self:log(ERR, "failed to set client certificate: ", err)
      end
    end

    session, err = sock:sslhandshake(nil, https_sni,
                                     self.checks.active.https_verify_certificate)

    if not session then
      sock:close()
      self:log(ERR, "failed SSL handshake with '", hostname or "", " (", ip, ":", port, ")', using server name (sni) '", https_sni, "': ", err)
      return self:report_tcp_failure(ip, port, hostname, "connect", "active")
    end

  end

  local req_headers = self.checks.active.headers
  local headers
  if self.checks.active._headers_str then
    headers = self.checks.active._headers_str
  else
    local headers_length = nkeys(req_headers)
    if headers_length > 0 then
      if is_array(req_headers) then
        self:log(WARN, "array headers is deprecated")
        headers = table_concat(req_headers, "\r\n")
      else
        headers = new_tab(0, headers_length)
        local idx = 0
        for key, values in pairs(req_headers) do
            if type(values) == "table" then
              for _, value in ipairs(values) do
                idx = idx + 1
                headers[idx] = key .. ": " .. tostring(value)
              end
            else
              idx = idx + 1
              headers[idx] = key .. ": " .. tostring(values)
            end
        end
        headers = table_concat(headers, "\r\n")
      end
      if #headers > 0 then
        headers = headers .. "\r\n"
      end
    end
    self.checks.active._headers_str = headers or ""
  end

  local req_headers = self.checks.active.req_headers
  local headers = table.concat(req_headers, "\r\n")
  if #headers > 0 then
    headers = headers .. "\r\n"
  end

  local path = self.checks.active.http_path
  local request = ("GET %s HTTP/1.1\r\nConnection: close\r\n%sHost: %s\r\n\r\n"):format(path, headers, hostheader or hostname or ip)
  self:log(DEBUG, "request head: ", request)

  local bytes
  bytes, err = sock:send(request)
  if not bytes then
    self:log(ERR, "failed to send http request to '", hostname or "", " (", ip, ":", port, ")': ", err)
    if err == "timeout" then
      sock:close()  -- timeout errors do not close the socket.
      return self:report_timeout(ip, port, hostname, "active")
    end
    return self:report_tcp_failure(ip, port, hostname, "send", "active")
  end

  local status_line
  status_line, err = sock:receive()
  if not status_line then
    self:log(ERR, "failed to receive status line from '", hostname or "", " (",ip, ":", port, ")': ", err)
    if err == "timeout" then
      sock:close()  -- timeout errors do not close the socket.
      return self:report_timeout(ip, port, hostname, "active")
    end
    return self:report_tcp_failure(ip, port, hostname, "receive", "active")
  end

  local from, to = re_find(status_line,
                          [[^HTTP/\d+\.\d+\s+(\d+)]],
                          "joi", nil, 1)
  local status
  if from then
    status = tonumber(status_line:sub(from, to))
  else
    self:log(ERR, "bad status line from '", hostname or "", " (", ip, ":", port, ")': ", status_line)
    -- note: 'status' will be reported as 'nil'
  end

  sock:close()

  self:log(DEBUG, "Reporting '", hostname or "", " (", ip, ":", port, ")' (got HTTP ", status, ")")

  return self:report_http_status(ip, port, hostname, status, "active")
end

-- executes a work package (a list of checks) sequentially
function checker:run_work_package(work_package)
  for _, work_item in ipairs(work_package) do
    if ngx_worker_exiting() then
      self:log(DEBUG, "worker exting, skip check")
      break
    end
    self:log(DEBUG, "Checking ", work_item.hostname or "", " ",
                    work_item.hostheader and "(host header: ".. work_item.hostheader .. ")"
                    or "", work_item.ip, ":", work_item.port,
                    " (currently ", work_item.debug_health, ")")
    local hostheader = work_item.hostheader or work_item.hostname
    self:run_single_check(work_item.ip, work_item.port, work_item.hostname, hostheader)
  end
end

-- runs the active healthchecks concurrently, in multiple work packages.
-- @param list the list of targets to check
function checker:active_check_targets(list)
  local idx = 1
  local work_packages = {}

  for _, work_item in ipairs(list) do
    local package = work_packages[idx]
    if not package then
      package = {}
      work_packages[idx] = package
    end
    package[#package + 1] = work_item
    idx = idx + 1
    if idx > self.checks.active.concurrency then idx = 1 end
  end

  -- hand out work-packages to the threads, note the "-1" because this timer
  -- thread will handle the last package itself.
  local threads = {}
  for i = 1, #work_packages - 1 do
    threads[i] = ngx.thread.spawn(self.run_work_package, self, work_packages[i])
  end
  -- run last package myself
  self:run_work_package(work_packages[#work_packages])

  -- wait for everybody to finish
  for _, thread in ipairs(threads) do
    ngx.thread.wait(thread)
  end
end

--============================================================================
-- Internal callbacks, timers and events
--============================================================================
-- The timer callbacks are responsible for checking the status, upon success/
-- failure they will call the health-management functions to deal with the
-- results of the checks.


--- Active health check callback function.
-- @param self the checker object this timer runs on
-- @param health_mode either "healthy" or "unhealthy" to indicate what check
local function checker_callback(self, health_mode)

  -- create a list of targets to check, here we can still do this atomically
  local list_to_check = {}
  local targets, err = fetch_target_list(self)
  if not targets then
    self:log(ERR, "checker_callback: ", err)
    return
  end

  for _, target in ipairs(targets) do
    local tgt = get_target(self, target.ip, target.port, target.hostname)
    local internal_health = tgt and tgt.internal_health or nil
    if (health_mode == "healthy" and (internal_health == "healthy" or
                                      internal_health == "mostly_healthy"))
    or (health_mode == "unhealthy" and (internal_health == "unhealthy" or
                                        internal_health == "mostly_unhealthy"))
    then
      list_to_check[#list_to_check + 1] = {
        ip = target.ip,
        port = target.port,
        hostname = target.hostname,
        hostheader = target.hostheader,
        debug_health = internal_health,
      }
    end
  end

  if not list_to_check[1] then
    self:log(DEBUG, "checking ", health_mode, " targets: nothing to do")
  else
    self:log(DEBUG, "checking ", health_mode, " targets: #", #list_to_check)
    self:active_check_targets(list_to_check)
  end
end

-- Event handler callback
function checker:event_handler(event_name, ip, port, hostname)

  local target_found = get_target(self, ip, port, hostname)

  if event_name == self.events.remove then
    if target_found then
      -- remove hash part
      self.targets[target_found.ip][target_found.port][target_found.hostname or target_found.ip] = nil
      if not next(self.targets[target_found.ip][target_found.port]) then
        -- no more hostnames on this port, so delete it
        self.targets[target_found.ip][target_found.port] = nil
      end
      if not next(self.targets[target_found.ip]) then
        -- no more ports on this ip, so delete it
        self.targets[target_found.ip] = nil
      end
      -- remove from list part
      for i, target in ipairs(self.targets) do
        if target.ip == ip and target.port == port and
          target.hostname == hostname then
          table_remove(self.targets, i)
          break
        end
      end
      self:log(DEBUG, "event: target '", hostname or "", " (", ip, ":", port,
                      "' removed")

    else
      self:log(WARN, "event: trying to remove an unknown target '",
                      hostname or "", "(", ip, ":", port, ")'")
    end

  elseif event_name == self.events.healthy or
         event_name == self.events.mostly_healthy or
         event_name == self.events.unhealthy or
         event_name == self.events.mostly_unhealthy
         then
    if not target_found then
      -- it is a new target, must add it first
      target_found = { ip = ip, port = port, hostname = hostname }
      self.targets[ip] = self.targets[ip] or {}
      self.targets[ip][port] = self.targets[ip][port] or {}
      self.targets[ip][port][hostname or ip] = target_found
      self.targets[#self.targets + 1] = target_found
      self:log(DEBUG, "event: target added '", hostname or "", "(", ip, ":", port, ")'")
    end
    do
      local from_status = target_found.internal_health
      local to_status = event_name
      local from = from_status == "healthy" or from_status == "mostly_healthy"
      local to = to_status == "healthy" or to_status == "mostly_healthy"

      if from ~= to then
        self.status_ver = self.status_ver + 1
      end

      self:log(DEBUG, "event: target status '", hostname or "", "(", ip, ":",
               port, ")' from '", from, "' to '", to, "', ver: ", self.status_ver)
    end
    target_found.internal_health = event_name

  elseif event_name == self.events.clear then
    -- clear local cache
    self.targets = {}
    self:log(DEBUG, "event: local cache cleared")

  else
    self:log(WARN, "event: unknown event received '", event_name, "'")
  end
end


------------------------------------------------------------------------------
-- Initializing.
-- @section initializing
------------------------------------------------------------------------------

-- Log a message specific to this checker
-- @param level standard ngx log level constant
function checker:log(level, ...)
  return ngx_log(level, self.LOG_PREFIX, ...)
end


-- Raises an event for a target status change.
function checker:raise_event(event_name, ip, port, hostname)
  local target = { ip = ip, port = port, hostname = hostname }
  local ok, err = worker_events.post(self.EVENT_SOURCE, event_name, target)
  if not ok then
    self:log(ERR, "failed to post event '", event_name, "' with: ", err)
  end
end


--- Stop the background health checks.
-- The timers will be flagged to exit, but will not exit immediately. Only
-- after the current timers have expired they will be marked as stopped.
-- @return `true`
function checker:stop()
  if self.active_healthy_timer then
    self.active_healthy_timer:cancel()
    self.active_healthy_timer = nil
  end
  if self.active_unhealthy_timer then
    self.active_unhealthy_timer:cancel()
    self.active_unhealthy_timer = nil
  end
  self:log(DEBUG, "timers stopped")
  return true
end


--- Start the background health checks.
-- @return `true`, or `nil + error`.
function checker:start()
  if self.active_healthy_timer or self.active_unhealthy_timer then
    return nil, "cannot start, timers are still running"
  end

  for _, health_mode in ipairs({ "healthy", "unhealthy" }) do
    if self.checks.active[health_mode].interval > 0 then
      local timer, err = resty_timer({
        interval = self.checks.active[health_mode].interval,
        recurring = true,
        immediate = true,
        detached = false,
        expire = checker_callback,
        cancel = nil,
        shm_name = self.shm_name,
        key_name = self.PERIODIC_LOCK .. health_mode,
        sub_interval = math.min(self.checks.active[health_mode].interval, 0.5),
      }, self, health_mode)
      if not timer then
        return nil, "failed to create '" .. health_mode .. "' timer: " .. err
      end
      self["active_" .. health_mode .. "_timer"] = timer
    end
  end

  worker_events.unregister(self.ev_callback, self.EVENT_SOURCE)  -- ensure we never double subscribe
  worker_events.register_weak(self.ev_callback, self.EVENT_SOURCE)

  self:log(DEBUG, "timers started")
  return true
end


--============================================================================
-- Create health-checkers
--============================================================================


local NO_DEFAULT = {}
local MAXNUM = 2^31 - 1


local function fail(ctx, k, msg)
  ctx[#ctx + 1] = k
  error(table_concat(ctx, ".") .. ": " .. msg, #ctx + 1)
end


local function fill_in_settings(opts, defaults, ctx)
  ctx = ctx or {}
  local obj = {}
  for k, default in pairs(defaults) do
    local v = opts[k]

    -- basic type-check of configuration
    if default ~= NO_DEFAULT
       and v ~= nil
       and type(v) ~= type(default) then
      fail(ctx, k, "invalid value")
    end

    if v ~= nil then
      if type(v) == "table" then
        if default[1] then -- do not recurse on arrays
          obj[k] = v
        else
          ctx[#ctx + 1] = k
          obj[k] = fill_in_settings(v, default, ctx)
          ctx[#ctx + 1] = nil
        end
      else
        if type(v) == "number" and (v < 0 or v > MAXNUM) then
          fail(ctx, k, "must be between 0 and " .. MAXNUM)
        end
        obj[k] = v
      end
    elseif default ~= NO_DEFAULT then
      obj[k] = deepcopy(default)
    end

  end
  return obj
end


local defaults = {
  name = NO_DEFAULT,
  shm_name = NO_DEFAULT,
  type = NO_DEFAULT,
  status_ver = 0,
  checks = {
    active = {
      type = "http",
      timeout = 1,
      concurrency = 10,
      http_path = "/",
      https_sni = NO_DEFAULT,
      https_verify_certificate = true,
      headers = {""},
      healthy = {
        interval = 0, -- 0 = disabled by default
        http_statuses = { 200, 302 },
        successes = 2,
      },
      unhealthy = {
        interval = 0, -- 0 = disabled by default
        http_statuses = { 429, 404,
                          500, 501, 502, 503, 504, 505 },
        tcp_failures = 2,
        timeouts = 3,
        http_failures = 5,
      },
      req_headers = {""},
    },
    passive = {
      type = "http",
      healthy = {
        http_statuses = { 200, 201, 202, 203, 204, 205, 206, 207, 208, 226,
                          300, 301, 302, 303, 304, 305, 306, 307, 308 },
        successes = 5,
      },
      unhealthy = {
        http_statuses = { 429, 500, 503 },
        tcp_failures = 2,
        timeouts = 7,
        http_failures = 5,
      },
    },
  },
}


local function to_set(tbl, key)
  local set = {}
  for _, item in ipairs(tbl[key]) do
    set[item] = true
  end
  tbl[key] = set
end


local check_valid_type
do
  local valid_types = {
    http = true,
    tcp = true,
    https = true,
  }
  check_valid_type = function(var, val)
    assert(valid_types[val],
           var .. " can only be 'http', 'https' or 'tcp', got '" ..
           tostring(val) .. "'")
  end
end

--- Creates a new health-checker instance.
-- It will be started upon creation.
--
-- *NOTE*: the returned `checker` object must be anchored, if not it will be
-- removed by Lua's garbage collector and the healthchecks will cease to run.
--
-- *NOTE*: in non-yieldable contexts, the initial loading of the target
-- statusses will be executed async.
-- @param opts table with checker options. Options are:
--
-- * `name`: name of the health checker
-- * `shm_name`: the name of the `lua_shared_dict` specified in the Nginx configuration to use
-- * `ssl_cert`: certificate for mTLS connections (string or parsed object)
-- * `ssl_key`: key for mTLS connections (string or parsed object)
-- * `checks.active.type`: "http", "https" or "tcp" (default is "http")
-- * `checks.active.timeout`: socket timeout for active checks (in seconds)
-- * `checks.active.concurrency`: number of targets to check concurrently
-- * `checks.active.http_path`: path to use in `GET` HTTP request to run on active checks
-- * `checks.active.https_sni`: SNI server name incase of HTTPS
-- * `checks.active.https_verify_certificate`: boolean indicating whether to verify the HTTPS certificate
-- * `checks.active.headers`: one or more lists of values indexed by header name
-- * `checks.active.healthy.interval`: interval between checks for healthy targets (in seconds)
-- * `checks.active.healthy.http_statuses`: which HTTP statuses to consider a success
-- * `checks.active.healthy.successes`: number of successes to consider a target healthy
-- * `checks.active.unhealthy.interval`: interval between checks for unhealthy targets (in seconds)
-- * `checks.active.unhealthy.http_statuses`: which HTTP statuses to consider a failure
-- * `checks.active.unhealthy.tcp_failures`: number of TCP failures to consider a target unhealthy
-- * `checks.active.unhealthy.timeouts`: number of timeouts to consider a target unhealthy
-- * `checks.active.unhealthy.http_failures`: number of HTTP failures to consider a target unhealthy
-- * `checks.passive.type`: "http", "https" or "tcp" (default is "http"; for passive checks, "http" and "https" are equivalent)
-- * `checks.passive.healthy.http_statuses`: which HTTP statuses to consider a failure
-- * `checks.passive.healthy.successes`: number of successes to consider a target healthy
-- * `checks.passive.unhealthy.http_statuses`: which HTTP statuses to consider a success
-- * `checks.passive.unhealthy.tcp_failures`: number of TCP failures to consider a target unhealthy
-- * `checks.passive.unhealthy.timeouts`: number of timeouts to consider a target unhealthy
-- * `checks.passive.unhealthy.http_failures`: number of HTTP failures to consider a target unhealthy
--
-- If any of the health counters above (e.g. `checks.passive.unhealthy.timeouts`)
-- is set to zero, the according category of checks is not taken to account.
-- This way active or passive health checks can be disabled selectively.
--
-- @return checker object, or `nil + error`
function _M.new(opts)

  assert(worker_events.configured(), "please configure the " ..
      "'lua-resty-worker-events' module before using 'lua-resty-healthcheck'")

  local self = fill_in_settings(opts, defaults)

  assert(self.checks.active.healthy.successes < 255,        "checks.active.healthy.successes must be at most 254")
  assert(self.checks.active.unhealthy.tcp_failures < 255,   "checks.active.unhealthy.tcp_failures must be at most 254")
  assert(self.checks.active.unhealthy.http_failures < 255,  "checks.active.unhealthy.http_failures must be at most 254")
  assert(self.checks.active.unhealthy.timeouts < 255,       "checks.active.unhealthy.timeouts must be at most 254")
  assert(self.checks.passive.healthy.successes < 255,       "checks.passive.healthy.successes must be at most 254")
  assert(self.checks.passive.unhealthy.tcp_failures < 255,  "checks.passive.unhealthy.tcp_failures must be at most 254")
  assert(self.checks.passive.unhealthy.http_failures < 255, "checks.passive.unhealthy.http_failures must be at most 254")
  assert(self.checks.passive.unhealthy.timeouts < 255,      "checks.passive.unhealthy.timeouts must be at most 254")

  -- since counter types are independent (tcp failure does not also increment http failure)
  -- a TCP threshold of 0 is not allowed for enabled http checks.
  -- It would make tcp failures go unnoticed because the http failure counter is not
  -- incremented and a tcp threshold of 0 means disabled, and hence it would never trip.
  -- See https://github.com/Kong/lua-resty-healthcheck/issues/30
  if self.checks.passive.type == "http" or self.checks.passive.type == "https" then
    if self.checks.passive.unhealthy.http_failures > 0 then
      assert(self.checks.passive.unhealthy.tcp_failures > 0, "self.checks.passive.unhealthy.tcp_failures must be >0 for http(s) checks with http_failures >0")
    end
  end
  if self.checks.active.type == "http" or self.checks.active.type == "https" then
    if self.checks.active.unhealthy.http_failures > 0 then
      assert(self.checks.active.unhealthy.tcp_failures > 0, "self.checks.active.unhealthy.tcp_failures must be > 0 for http(s) checks with http_failures >0")
    end
  end

  if opts.test then
    self.test_get_counter = test_get_counter
  end

  assert(self.name, "required option 'name' is missing")
  assert(self.shm_name, "required option 'shm_name' is missing")

  check_valid_type("checks.active.type", self.checks.active.type)
  check_valid_type("checks.passive.type", self.checks.passive.type)

  self.shm = ngx.shared[tostring(opts.shm_name)]
  assert(self.shm, ("no shm found by name '%s'"):format(opts.shm_name))

  -- load certificate and key
  if opts.ssl_cert and opts.ssl_key then
    if type(opts.ssl_cert) == "cdata" then
      self.ssl_cert = opts.ssl_cert
    else
      self.ssl_cert = assert(ssl.parse_pem_cert(opts.ssl_cert))
    end

    if type(opts.ssl_key) == "cdata" then
      self.ssl_key = opts.ssl_key
    else
      self.ssl_key = assert(ssl.parse_pem_priv_key(opts.ssl_key))
    end

  end

  -- other properties
  self.targets = {}     -- list of targets, initially loaded, maintained by events
  self.events = nil      -- hash table with supported events (prevent magic strings)
  self.ev_callback = nil -- callback closure per checker instance

  -- Convert status lists to sets
  to_set(self.checks.active.unhealthy, "http_statuses")
  to_set(self.checks.active.healthy, "http_statuses")
  to_set(self.checks.passive.unhealthy, "http_statuses")
  to_set(self.checks.passive.healthy, "http_statuses")

  -- decorate with methods and constants
  self.events = EVENTS
  for k,v in pairs(checker) do
    self[k] = v
  end

  -- prepare shm keys
  self.TARGET_STATE     = SHM_PREFIX .. self.name .. ":state"
  self.TARGET_COUNTER   = SHM_PREFIX .. self.name .. ":counter"
  self.TARGET_LIST      = SHM_PREFIX .. self.name .. ":target_list"
  self.TARGET_LIST_LOCK = SHM_PREFIX .. self.name .. ":target_list_lock"
  self.TARGET_LOCK      = SHM_PREFIX .. self.name .. ":target_lock"
  self.PERIODIC_LOCK    = SHM_PREFIX .. self.name .. ":period_lock:"
  -- prepare constants
  self.EVENT_SOURCE     = EVENT_SOURCE_PREFIX .. " [" .. self.name .. "]"
  self.LOG_PREFIX       = worker_color(LOG_PREFIX .. "(" .. self.name .. ") ")

  -- register for events, and directly after load initial target list
  -- order is important!
  do
    -- Lock the list, in case it is being cleared by another worker
    local ok, err = locking_target_list(self, function(target_list)

      self.targets = target_list
      self:log(DEBUG, "Got initial target list (", #self.targets, " targets)")

      -- load individual statuses
      for _, target in ipairs(self.targets) do
        local state_key = key_for(self.TARGET_STATE, target.ip, target.port, target.hostname)
        target.internal_health = INTERNAL_STATES[self.shm:get(state_key)]
        self:log(DEBUG, "Got initial status ", target.internal_health, " ",
                        target.hostname, " ", target.ip, ":", target.port)
        -- fill-in the hash part for easy lookup
        self.targets[target.ip] = self.targets[target.ip] or {}
        self.targets[target.ip][target.port] = self.targets[target.ip][target.port] or {}
        self.targets[target.ip][target.port][target.hostname or target.ip] = target
      end

      return true
    end)
    if not ok then
      -- locking failed, we don't protect `targets` of being nil in other places
      -- so consider this as not recoverable
      return nil, "Error loading initial target list: " .. err
    end

    self.ev_callback = function(data, event)
      -- just a wrapper to be able to access `self` as a closure
      return self:event_handler(event, data.ip, data.port, data.hostname)
    end
    worker_events.register_weak(self.ev_callback, self.EVENT_SOURCE)

    -- handle events to sync up in case there was a change by another worker
    worker_events.poll()
  end

  -- start timers
  local ok, err = self:start()
  if not ok then
    self:stop()
    return nil, err
  end

  -- TODO: push entire config in debug level logs
  self:log(DEBUG, "Healthchecker started!")
  return self
end


function _M.get_target_list(name, shm_name)
  local self = {
    name = name,
    shm_name = shm_name,
    log = checker.log,
  }
  self.shm = ngx.shared[tostring(shm_name)]
  assert(self.shm, ("no shm found by name '%s'"):format(shm_name))
  self.TARGET_STATE     = SHM_PREFIX .. self.name .. ":state"
  self.TARGET_COUNTER   = SHM_PREFIX .. self.name .. ":counter"
  self.TARGET_LIST      = SHM_PREFIX .. self.name .. ":target_list"
  self.TARGET_LIST_LOCK = SHM_PREFIX .. self.name .. ":target_list_lock"
  self.LOG_PREFIX       = LOG_PREFIX .. "(" .. self.name .. ") "

  local ok, err = run_fn_locked_target_list(false, self, function(target_list)
    self.targets = target_list
    for _, target in ipairs(self.targets) do
      local state_key = key_for(self.TARGET_STATE, target.ip, target.port, target.hostname)
      target.status = INTERNAL_STATES[self.shm:get(state_key)]
      if not target.hostheader then
          target.hostheader = nil
      end
    end

    return true
  end)

  for _, target in ipairs(self.targets) do
    local ok = run_mutexed_fn(false, self, ip, port, hostname, function()
      local counter = self.shm:get(key_for(self.TARGET_COUNTER,
        target.ip, target.port, target.hostname))
      target.counter = {
        success = ctr_get(counter, CTR_SUCCESS),
        http_failure = ctr_get(counter, CTR_HTTP),
        tcp_failure = ctr_get(counter, CTR_TCP),
        timeout_failure = ctr_get(counter, CTR_TIMEOUT),
      }
    end)

    if not ok then
      target.counter = {
        success = 0,
        http_failure = 0,
        tcp_failure = 0,
        timeout_failure = 0,
      }
    end
  end

  if not ok then
    return nil, "Error loading target list: " .. err
  end

  return self.targets
end


return _M<|MERGE_RESOLUTION|>--- conflicted
+++ resolved
@@ -41,15 +41,12 @@
 
 local tostring = tostring
 local ipairs = ipairs
-<<<<<<< HEAD
 local pcall = pcall
 local type = type
 local assert = assert
 
-=======
 require("table.nkeys")
 local cjson = require("cjson.safe").new()
->>>>>>> 4bcf4885
 local table_remove = table.remove
 local table_concat = table.concat
 local string_format = string.format
